import { ClickHouseClient } from '@clickhouse/client';
import { getPrice, QUOTE_TOKENS, sortTokenPair, timeIt, USD_STABLECOINS } from './utils';
import { SolanaSwap, SwappedTokenData } from './types';
import { createLogger } from '../../pipes/utils';
import _ from 'lodash';
import { DbSwap, ExitSummary, TokenPositions } from './util/TokenPositions';
import { Logger } from 'pino';
import { AccountsPositionsCache } from './util/AccountPositionsCache';

export type TokenPriceData = {
  poolAddress: string;
  isBestPricingPoolSelected: boolean;
  priceUsdc: number;
};

export type ExtendedSwappedTokenData = SwappedTokenData & {
  priceData?: TokenPriceData;
  balance: number;
  wins: number;
  loses: number;
  positionExitSummary?: ExitSummary;
};

export type ExtendedSolanaSwap = SolanaSwap & {
  baseToken: ExtendedSwappedTokenData;
  quoteToken: ExtendedSwappedTokenData;
};

type TokenPriceDbRow = {
  best_pool_address: string | null;
  pool_address: string;
  token: string;
  price_usdc: number;
};

function toStartOfPrevHour(date: Date) {
  const hour = 60 * 60 * 1000;
  const startOfPrevHour = new Date(date.getTime() - hour);
  startOfPrevHour.setUTCMinutes(0, 0, 0);
  return startOfPrevHour;
}

// Max. Number of accounts to preload positions for in a single query
const PRELOAD_ACCOUNT_POSITIONS_BATCH_SIZE = 50;

export class PriceExtendStream {
  private logger: Logger;
  // Double map: userAcc -> tokenMintAcc -> TokenPositions (FIFO queue)
  private accountPositions = new AccountsPositionsCache();
  // Cache hit ratio for account positions LRUMap cache
  private cacheHitRatio = { cacheHit: 0, dbHit: 0, miss: 0 };
  // tokenMintAcc => TokenPriceData map
  private tokenPrices = new Map<string, TokenPriceData>();
  // Ending date currently used to select best pricing pools for each token
  private bestPoolMaxDate: Date | undefined;

  constructor(
    private client: ClickHouseClient,
    private cacheDumpPath: string,
  ) {
    this.logger = createLogger('price-extend-stream');
  }

  private async *refetchTokenPrices(bestPoolMaxDate: Date) {
    const bestPoolTimeInterval = 14 * 24 * 60 * 60 * 1000; // 2 weeks
    // Get latest prices for each token, based on pool chosen from
    // `tokens_with_best_quote_pools` (if exist) or ANY quote pool otherwise.
    const result = await this.client.query({
      query: `
          SELECT
            token,
            pool_address,
            best_pool_address,
            price_usdc
          FROM tokens_with_last_prices(
            min_timestamp={minTimestamp:DateTime},
            max_timestamp={maxTimestamp:DateTime}
          )
      `,
      query_params: {
        minTimestamp: new Date(bestPoolMaxDate.getTime() - bestPoolTimeInterval),
        maxTimestamp: bestPoolMaxDate,
      },
      format: 'JSONEachRow',
    });

    for await (const rows of result.stream<TokenPriceDbRow>()) {
      for (const row of rows) {
        yield row.json();
      }
    }
  }

  private async reloadTokenPrices(bestPoolMaxDate: Date) {
    this.logger.info(
      `Reloading token prices (best pool max date: ${bestPoolMaxDate.toISOString()})...`,
    );
    for await (const row of this.refetchTokenPrices(bestPoolMaxDate)) {
      this.tokenPrices.set(row.token, {
        isBestPricingPoolSelected: row.best_pool_address === row.pool_address,
        poolAddress: row.pool_address,
        priceUsdc: row.price_usdc,
      });
    }
    for (const token of USD_STABLECOINS) {
      // For USD stablecoins we always use a static price of 1 USD
      this.tokenPrices.set(token, {
        isBestPricingPoolSelected: true,
        poolAddress: '[NONE]',
        priceUsdc: 1,
      });
    }
    this.bestPoolMaxDate = bestPoolMaxDate;
  }

  private async *refetchPositions(accounts: string[], fromBlock?: number) {
    for (const accountsChunk of _.chunk(accounts, PRELOAD_ACCOUNT_POSITIONS_BATCH_SIZE)) {
      const result = await timeIt(
        this.logger,
        'Fetching account positions chunk',
        () =>
          this.client.query({
            query: `SELECT
              account,
              token_a,
              token_b,
              amount_a,
              amount_b,
              token_a_usdc_price,
              token_b_usdc_price
            FROM
              account_token_positions
            WHERE
              sign > 0
              AND account IN {accounts:Array(String)}
              ${fromBlock ? 'AND block_number >= {fromBlock:UInt32}' : ''}
            ORDER BY (account, block_number, transaction_index, instruction_address) ASC`,
            query_params: { accounts: accountsChunk, fromBlock },
            format: 'JSONEachRow',
          }),
        { chunkSize: accountsChunk.length },
      );

      for await (const rows of result.stream<DbSwap>()) {
        for (const row of rows) {
          yield row.json();
        }
      }
    }
  }

  private loadTokenPosition(swap: DbSwap) {
    const positionsA = this.accountPositions.getOrCreateTokenPositions(swap.account, swap.token_a);
    const positionsB = this.accountPositions.getOrCreateTokenPositions(swap.account, swap.token_b);
    positionsA.load(swap, swap.token_a);
    positionsB.load(swap, swap.token_b);
  }

  // Convert SwappedTokenData to a ExtendedSwappedTokenData
  // while maintaining type-safety
  private initExtendedSwappedTokenData(swappedToken: SwappedTokenData): ExtendedSwappedTokenData {
    return {
      ...swappedToken,
      balance: 0,
      wins: 0,
      loses: 0,
    };
  }

  private async getOrLoadTokenPositions(account: string, token: string): Promise<TokenPositions> {
    const accountPositions = this.accountPositions.get(account);
    if (!accountPositions) {
      // Account positions not found in cache.
      // Try to reload from DB first...
      let dbHit = false;
      for await (const dbSwap of this.refetchPositions([account])) {
        dbHit = true;
        this.loadTokenPosition(dbSwap);
      }
      if (dbHit) {
        ++this.cacheHitRatio.dbHit;
      } else {
        ++this.cacheHitRatio.miss;
      }
      // ...then use getOrCreate for this specific token
      const tokenPositions = this.accountPositions.getOrCreateTokenPositions(account, token);
      return tokenPositions;
    } else {
      ++this.cacheHitRatio.cacheHit;
    }
    // If account positions are already present in cache,
    // we can safely use getOrCreate
    return this.accountPositions.getOrCreateTokenPositions(account, token);
  }

  private async processSwap(swap: SolanaSwap): Promise<ExtendedSolanaSwap> {
    const [tokenA, tokenB] = sortTokenPair(swap.input, swap.output);
    const tokenAIsOutputToken = swap.output.mintAcc === tokenA.mintAcc;

    if (
      !this.bestPoolMaxDate ||
      toStartOfPrevHour(swap.timestamp).getTime() !== this.bestPoolMaxDate.getTime()
    ) {
      await this.reloadTokenPrices(toStartOfPrevHour(swap.timestamp));
    }

    // FIXME: Unsafe conversion to number
    const amountA = Number(tokenA.amount) / 10 ** tokenA.decimals;
    const amountB = Number(tokenB.amount) / 10 ** tokenB.decimals;

<<<<<<< HEAD
=======
    let priceAUsdc = 0;
    let priceBUsdc = 0;

>>>>>>> 90181b19
    let tokenAPriceData = this.tokenPrices.get(tokenA.mintAcc);
    const tokenBPriceData = this.tokenPrices.get(tokenB.mintAcc);
    const tokenBIsAllowedQuote = QUOTE_TOKENS.includes(tokenB.mintAcc);

    const priceBUsdc = tokenBPriceData?.priceUsdc || 0;
    let priceAUsdc = 0;
    if (tokenBIsAllowedQuote && priceBUsdc && tokenA.amount !== 0n && tokenB.amount !== 0n) {
      // If token B is an allowed quote token and we have its USDC price,
      // we use it to calculate priceAUsdc
      priceAUsdc = getPrice(tokenA, tokenB) * priceBUsdc;
      // Additionally if there is no best pool for token A
      // or current pool is the best pool, we update token A price in the cache
      if (
        !tokenAPriceData?.isBestPricingPoolSelected ||
        swap.poolAddress === tokenAPriceData.poolAddress
      ) {
        tokenAPriceData = {
          priceUsdc: priceAUsdc,
          poolAddress: swap.poolAddress,
          isBestPricingPoolSelected: tokenAPriceData?.isBestPricingPoolSelected || false,
        };
        this.tokenPrices.set(tokenA.mintAcc, tokenAPriceData);
      }
    } else {
      // Otherwise we use last known best pool price of token A
      priceAUsdc = tokenAPriceData?.priceUsdc || 0;
    }

<<<<<<< HEAD
=======
    priceAUsdc = tokenAPriceData?.priceUsdc || 0;
    priceBUsdc = tokenBPriceData?.priceUsdc || 0;

>>>>>>> 90181b19
    const extTokenA: ExtendedSwappedTokenData = this.initExtendedSwappedTokenData(tokenA);
    const extTokenB: ExtendedSwappedTokenData = this.initExtendedSwappedTokenData(tokenB);

    extTokenA.priceData = tokenAPriceData ? { ...tokenAPriceData } : undefined;
    extTokenB.priceData = tokenBPriceData ? { ...tokenBPriceData } : undefined;
    extTokenA.amount = tokenAIsOutputToken ? tokenA.amount : -tokenA.amount;
    extTokenB.amount = tokenAIsOutputToken ? -tokenB.amount : tokenB.amount;

    // For now we only process positions against allowed quote tokens
    if (tokenBIsAllowedQuote && amountA > 0 && amountB > 0) {
      const positions = {
        a: await this.getOrLoadTokenPositions(swap.account, tokenA.mintAcc),
        b: await this.getOrLoadTokenPositions(swap.account, tokenB.mintAcc),
      };

      if (tokenAIsOutputToken) {
        // TOKEN A - ENTRY
        positions.a.entry(amountA, priceAUsdc);
        // TOKEN B - EXIT
        const exitSummary = positions.b.exit(amountB, priceBUsdc);
        extTokenB.positionExitSummary = exitSummary;
      } else {
        // TOKEN A - EXIT
        const exitSummary = positions.a.exit(amountA, priceAUsdc);
        extTokenA.positionExitSummary = exitSummary;
        // TOKEN B - ENTRY
        positions.b.entry(amountB, priceBUsdc);
      }
      extTokenA.balance = positions.a.totalBalance;
      extTokenB.balance = positions.b.totalBalance;
      extTokenA.wins = positions.a.wins;
      extTokenB.wins = positions.b.wins;
      extTokenA.loses = positions.a.loses;
      extTokenB.loses = positions.b.loses;
    }

    return {
      ...swap,
      baseToken: extTokenA,
      quoteToken: extTokenB,
    };
  }

  private logAndResetCacheStats() {
    const { cacheHit, dbHit, miss } = this.cacheHitRatio;
    const size = this.accountPositions.size;
    this.logger.debug(
      `Cache stats: ` +
        JSON.stringify(
          {
            size,
            ...this.cacheHitRatio,
            cacheHitRatio: cacheHit / (cacheHit + dbHit + miss),
            cacheToDbHitRatio: cacheHit / (cacheHit + dbHit),
          },
          null,
          4,
        ),
    );
    // Reset stats every iteration
    this.cacheHitRatio = { cacheHit: 0, dbHit: 0, miss: 0 };
  }

  private async preloadMissingAccountPositions(swaps: SolanaSwap[]) {
    // Init accountPositions cache first if not initialized yet
    if (!this.accountPositions.loaded) {
      const [firstSwap] = swaps;
      await this.accountPositions.loadFromFile(this.cacheDumpPath, firstSwap.block.number - 1);
      if (this.accountPositions.lastDumpBlock) {
        await this.preloadAccountPositions(
          [...this.accountPositions.keys()],
          this.accountPositions.lastDumpBlock + 1,
        );
      }
    }
    // Find missing accounts
    const filteredSwaps = swaps.filter(
      (s) =>
        // For now we don't track positions for swaps where neither of the toknes can be found in `QUOTE_TOKENS`
        (QUOTE_TOKENS.includes(s.input.mintAcc) || QUOTE_TOKENS.includes(s.output.mintAcc)) &&
        // We also don't care about swaps that have one of the token amounts === 0
        s.input.amount > 0 &&
        s.output.amount > 0,
    );
    const missingAccounts = _.uniq(filteredSwaps.map((s) => s.account)).filter(
      (a) => !this.accountPositions.has(a),
    );
    // First we populate this.accountPositions with empty maps for
    // each of the missing accounts, because we still want to mark all of
    // them as "loaded into cache", even if they didn't make any swaps yet.
    // (so that they are not redundantly re-fetched later)
    for (const account of missingAccounts) {
      this.accountPositions.set(account, new Map());
    }
    // Now we populate the cache with the actual data
    await this.preloadAccountPositions(missingAccounts);
  }

  private async preloadAccountPositions(accounts: string[], fromBlock?: number) {
    await timeIt(this.logger, 'Preloading positions', async () => {
      const foundAccounts = new Set<string>();
      let positionsCount = 0;
      for await (const dbSwap of this.refetchPositions(accounts, fromBlock)) {
        foundAccounts.add(dbSwap.account);
        this.loadTokenPosition(dbSwap);
        positionsCount += 2;
      }
      this.logger.debug(
        `Preloaded ${positionsCount} positions for ${accounts.length} accounts ` +
          (fromBlock ? `starting from block ${fromBlock} ` : '') +
          `(${foundAccounts.size} accounts were found in db)`,
      );
    });
  }

  async pipe(): Promise<TransformStream<SolanaSwap[], ExtendedSolanaSwap[]>> {
    return new TransformStream({
      transform: async (swaps: SolanaSwap[], controller) => {
        await timeIt(this.logger, 'Extending swaps', async () => {
          const extendedSwaps: ExtendedSolanaSwap[] = [];
          await this.preloadMissingAccountPositions(swaps);
          for (const swap of swaps) {
            const extendedSwap = await this.processSwap(swap);
            extendedSwaps.push(extendedSwap);
          }
          this.logAndResetCacheStats();
          const [lastSwap] = swaps.slice(-1);
          this.accountPositions.dumpIfNeeded(this.cacheDumpPath, lastSwap.block.number);
          controller.enqueue(extendedSwaps);
        });
      },
    });
  }
}<|MERGE_RESOLUTION|>--- conflicted
+++ resolved
@@ -208,12 +208,6 @@
     const amountA = Number(tokenA.amount) / 10 ** tokenA.decimals;
     const amountB = Number(tokenB.amount) / 10 ** tokenB.decimals;
 
-<<<<<<< HEAD
-=======
-    let priceAUsdc = 0;
-    let priceBUsdc = 0;
-
->>>>>>> 90181b19
     let tokenAPriceData = this.tokenPrices.get(tokenA.mintAcc);
     const tokenBPriceData = this.tokenPrices.get(tokenB.mintAcc);
     const tokenBIsAllowedQuote = QUOTE_TOKENS.includes(tokenB.mintAcc);
@@ -242,12 +236,6 @@
       priceAUsdc = tokenAPriceData?.priceUsdc || 0;
     }
 
-<<<<<<< HEAD
-=======
-    priceAUsdc = tokenAPriceData?.priceUsdc || 0;
-    priceBUsdc = tokenBPriceData?.priceUsdc || 0;
-
->>>>>>> 90181b19
     const extTokenA: ExtendedSwappedTokenData = this.initExtendedSwappedTokenData(tokenA);
     const extTokenB: ExtendedSwappedTokenData = this.initExtendedSwappedTokenData(tokenB);
 
