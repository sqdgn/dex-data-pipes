--- conflicted
+++ resolved
@@ -4,31 +4,14 @@
 
 const DEFAULT_PORTAL_URL = 'https://portal.sqd.dev/datasets/solana-mainnet';
 
-<<<<<<< HEAD
-export function getConfig() {
-  const dbPath = process.env.DB_PATH;
-  const cacheDumpPath = process.env.CACHE_DUMP_PATH;
-=======
 export function getCommonConfig() {
->>>>>>> 7b634668
   const blockFrom = process.env.BLOCK_FROM ? parseInt(process.env.BLOCK_FROM) : 317617480; // FIXME: Currently this is the oldest block available from SQL portal
   const blockTo = process.env.BLOCK_TO ? parseInt(process.env.BLOCK_TO) : undefined;
   const portalUrl = process.env.PORTAL_URL || DEFAULT_PORTAL_URL;
 
-<<<<<<< HEAD
-  assert(dbPath, 'DB_PATH param must be specified');
-  assert(cacheDumpPath, 'CACHE_DUMP_PATH param must be specified');
-
-=======
->>>>>>> 7b634668
   return {
     portalUrl,
     blockFrom,
     blockTo,
-<<<<<<< HEAD
-    onlyMeta,
-    cacheDumpPath,
-=======
->>>>>>> 7b634668
   };
 }