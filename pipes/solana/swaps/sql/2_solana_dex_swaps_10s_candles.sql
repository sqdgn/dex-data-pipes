--- conflicted
+++ resolved
@@ -45,28 +45,17 @@
        minSimpleState(token_b_usdc_price)                               AS low_token_b_usdc,
        argMaxState(token_b_usdc_price, swap_order)                      AS close_token_b_usdc,
 --     Other stats
-<<<<<<< HEAD
        sumSimpleState(sign)                                             AS count,
        sumSimpleState(abs(amount_b * token_b_usdc_price) * sign)        AS volume_usdc,
-       avgState(slippage)                                               AS avg_slippage,
-       maxSimpleState(pool_tvl)                                         AS max_pool_tvl
+       avgState(slippage_pct)                                           AS avg_slippage_pct,
+       maxSimpleState(pool_tvl_usdc)                                    AS max_pool_tvl_usdc
 FROM solana_swaps_raw original
 -- Temporarily we filter out swaps which...
 WHERE
        -- Has a slippage >= 10%
-       slippage < 10
+       slippage_pct < 10
        -- Were for a very low amount (< 0.01 USDC)
        and abs(amount_b * token_b_usdc_price) >= 0.01
        -- Had either amount_a or amount_b == 0
        and (amount_a != 0 and amount_b != 0)
-GROUP BY pool_address, token_a, token_b, dex, timestamp;
-=======
-       sumSimpleState(sign)                                             AS swap_count,
-       sumSimpleState(abs(amount_a * token_a_usdc_price) * sign)        AS volume_usdc,
-       avgState(slippage_pct)                                           AS avg_slippage_pct,
-       maxSimpleState(pool_tvl_usdc)                                    AS max_pool_tvl_usdc
-FROM solana_swaps_raw original
--- Temporarily we filter out that swaps completely
-WHERE slippage_pct < 10 and abs(amount_a * token_a_usdc_price) >= 0.01 and amount_a != 0 and amount_b != 0
-GROUP BY timestamp, token_a, token_b, dex, pool_address;
->>>>>>> 90181b19
+GROUP BY pool_address, token_a, token_b, dex, timestamp;