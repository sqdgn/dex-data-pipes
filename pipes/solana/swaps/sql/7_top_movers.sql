-- TOP MOVERS

-- A table to track daily volume and price change of the tokens
CREATE TABLE IF NOT EXISTS daily_top_movers (
    day                  DateTime CODEC (DoubleDelta, ZSTD),
    token_address        String,
    token_symbol         String,
    token_created_at     DateTime CODEC (DoubleDelta, ZSTD),
    pool_address         String,
    dex                  LowCardinality(String),
    open_price_usdc      AggregateFunction(argMinState, Float64, Tuple(DateTime, UInt16, Array (UInt16))),
    close_price_usdc     AggregateFunction(argMaxState, Float64, Tuple(DateTime, UInt16, Array (UInt16))),
    volume_usdc          SimpleAggregateFunction(sum, Float64)
) ENGINE = AggregatingMergeTree()
  ORDER BY (day, token_address, pool_address)
  TTL `day` + INTERVAL 1 YEAR;

-- Materialized view to populate the table above
CREATE MATERIALIZED VIEW IF NOT EXISTS daily_top_movers_mv
  TO daily_top_movers
  AS (
    WITH
      tuple(swap.timestamp, swap.transaction_index, swap.instruction_address) AS swap_order
	  SELECT
	      toStartOfDay(timestamp)                                    AS `day`,
	      `token_a`                                                  AS `token_address`,
	      any(`token_a_symbol`)                                      AS `token_symbol`,
	      any(`token_a_creation_date`)                               AS `token_created_at`,
	      `pool_address`                                             AS `pool_address`,
	      any(`dex`)                                                 AS `dex`,
<<<<<<< HEAD
	      argMinState(`token_a_usdc_price`, `swap_order`)            AS `open_price`,
	      argMaxState(`token_a_usdc_price`, `swap_order`)            AS `close_price`,
	      sumSimpleState(abs(amount_b * token_b_usdc_price) * sign)  AS `volume`
=======
	      argMinState(`token_a_usdc_price`, `swap_order`)            AS `open_price_usdc`,
	      argMaxState(`token_a_usdc_price`, `swap_order`)            AS `close_price_usdc`,
	      sumSimpleState(abs(amount_a * token_a_usdc_price) * sign)  AS `volume_usdc`
>>>>>>> 90181b19
	    FROM
	      `solana_swaps_raw` AS `swap`
	    WHERE
	      `token_a_usdc_price` > 0 AND
	      `token_b` IN allowed_quote_tokens() AND
	--      Filter out swaps that affect the price too greatly (>10%)
	      slippage_pct < 10 AND
	--      Filter out negligable amount swaps
	      abs(amount_b * token_b_usdc_price) >= 0.01
	    GROUP BY `day`, `token_a`, `pool_address`
  );
 
-- Helper view to find top performing tokens in a given timeframe.
-- 
-- Example usage:
-- 
-- SELECT * FROM
--   `solana_swaps_new`.`top_movers`(
--     offset_days=1,
--     period_days=7
--   )
-- HAVING
--   volume > 10000
--   AND age_sec > toIntervalSecond(INTERVAL 30 DAY)
-- LIMIT 20;
CREATE OR REPLACE VIEW ${db_name}.top_movers AS
  WITH
  	INTERVAL {offset_days:UInt32} DAY AS offset_interval,
  	INTERVAL {period_days:UInt32} DAY AS period_interval,
    toStartOfDay(now() - offset_interval)                   AS end_date,
    toStartOfDay(now() - offset_interval - period_interval) AS start_date
  SELECT
    `start_date`,
    `end_date`,
    `token_address`,
    `pool_address`,
    any(`dex`)                                                         AS `dex`,
    any(`token_symbol`)                                                AS `token_symbol`,
    now() - any(`token_created_at`)                                    AS `age_sec`,
    sum(volume_usdc)                                                   AS `volume_usdc`,
    argMinMerge(`open_price_usdc`)                                     AS `open_price_usdc`,
    argMaxMerge(`close_price_usdc`)                                    AS `close_price_usdc`,
    (`close_price_usdc` - `open_price_usdc`) / `open_price_usdc` * 100 AS `grow_pct`
  FROM
    ${db_name}.`daily_top_movers` AS `daily_top_movers`
    INNER JOIN ${db_name}.`tokens_with_best_quote_pools`(
      min_timestamp=start_date,
      max_timestamp=end_date
    ) AS `best_pool`
      ON (
        `best_pool`.`token_a` = `daily_top_movers`.`token_address`
        AND `best_pool`.`pool_address` = `daily_top_movers`.`pool_address`
      )
  WHERE
  	`day` BETWEEN `start_date` AND `end_date`
  GROUP BY `token_address`, `pool_address`
  ORDER BY `grow_pct` DESC;<|MERGE_RESOLUTION|>--- conflicted
+++ resolved
@@ -28,15 +28,9 @@
 	      any(`token_a_creation_date`)                               AS `token_created_at`,
 	      `pool_address`                                             AS `pool_address`,
 	      any(`dex`)                                                 AS `dex`,
-<<<<<<< HEAD
-	      argMinState(`token_a_usdc_price`, `swap_order`)            AS `open_price`,
-	      argMaxState(`token_a_usdc_price`, `swap_order`)            AS `close_price`,
-	      sumSimpleState(abs(amount_b * token_b_usdc_price) * sign)  AS `volume`
-=======
 	      argMinState(`token_a_usdc_price`, `swap_order`)            AS `open_price_usdc`,
 	      argMaxState(`token_a_usdc_price`, `swap_order`)            AS `close_price_usdc`,
-	      sumSimpleState(abs(amount_a * token_a_usdc_price) * sign)  AS `volume_usdc`
->>>>>>> 90181b19
+	      sumSimpleState(abs(amount_b * token_b_usdc_price) * sign)  AS `volume_usdc`
 	    FROM
 	      `solana_swaps_raw` AS `swap`
 	    WHERE
