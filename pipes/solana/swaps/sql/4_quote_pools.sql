--- conflicted
+++ resolved
@@ -20,11 +20,7 @@
           token_b,
           dex,
           pool_address,
-<<<<<<< HEAD
-          sumSimpleState(abs(amount_b * token_b_usdc_price) * sign) as volume_1h
-=======
-          sumSimpleState(abs(amount_a * token_a_usdc_price) * sign) as volume_1h_usdc
->>>>>>> 90181b19
+          sumSimpleState(abs(amount_b * token_b_usdc_price) * sign) as volume_1h_usdc
     FROM solana_swaps_raw
     WHERE
       token_b IN allowed_quote_tokens()
